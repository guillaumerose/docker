--- conflicted
+++ resolved
@@ -23,15 +23,12 @@
 import "C"
 import (
 	"fmt"
-<<<<<<< HEAD
 	"github.com/dotcloud/docker/namesgenerator"
 	"github.com/dotcloud/docker/utils"
 	"strconv"
-=======
 	"io"
 	"io/ioutil"
 	"os"
->>>>>>> 1fe08e00
 	"strings"
 	"syscall"
 )
@@ -224,7 +221,6 @@
 	return strings.TrimSpace(parts[0]), strings.TrimSpace(parts[1]), nil
 }
 
-<<<<<<< HEAD
 // We will receive port specs in the format of ip:public:private/proto and these need to be
 // parsed in the internal types
 func parsePortSpecs(ports []string) (map[Port]struct{}, map[Port][]PortBinding, error) {
@@ -314,7 +310,10 @@
 		for k, v := range ports {
 			config.ExposedPorts[k] = v
 		}
-=======
+	}
+	return nil
+}
+
 func RootIsShared() bool {
 	if data, err := ioutil.ReadFile("/proc/self/mountinfo"); err == nil {
 		for _, line := range strings.Split(string(data), "\n") {
@@ -333,12 +332,10 @@
 	res := C.btrfs_reflink(C.int(fd_out), C.int(fd_in))
 	if res != 0 {
 		return syscall.Errno(res)
->>>>>>> 1fe08e00
 	}
 	return nil
 }
 
-<<<<<<< HEAD
 // Links come in the format of
 // name:alias
 func parseLink(rawLink string) (map[string]string, error) {
@@ -356,7 +353,8 @@
 // Generate a random and unique name
 func generateRandomName(runtime *Runtime) (string, error) {
 	return namesgenerator.GenerateRandomName(&checker{runtime})
-=======
+}
+
 func CopyFile(dstFile, srcFile *os.File) error {
 	err := BtrfsReflink(dstFile.Fd(), srcFile.Fd())
 	if err == nil {
@@ -366,5 +364,4 @@
 	// Fall back to normal copy
 	_, err = io.Copy(dstFile, srcFile)
 	return err
->>>>>>> 1fe08e00
 }