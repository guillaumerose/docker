package docker

import (
	"archive/tar"
	"bytes"
	"encoding/json"
	"flag"
	"fmt"
	"github.com/dotcloud/docker/auth"
	"github.com/dotcloud/docker/term"
	"github.com/dotcloud/docker/utils"
	"io"
	"io/ioutil"
	"net"
	"net/http"
	"net/http/httputil"
	"net/url"
	"os"
	"os/signal"
	"path/filepath"
	"reflect"
	"strconv"
	"strings"
	"syscall"
	"text/tabwriter"
	"time"
	"unicode"
)

const VERSION = "0.5.0-dev"

var (
	GITCOMMIT         string
	AuthRequiredError = fmt.Errorf("Authentication is required.")
)

func (cli *DockerCli) getMethod(name string) (reflect.Method, bool) {
	methodName := "Cmd" + strings.ToUpper(name[:1]) + strings.ToLower(name[1:])
	return reflect.TypeOf(cli).MethodByName(methodName)
}

func ParseCommands(proto, addr string, args ...string) error {
	cli := NewDockerCli(os.Stdin, os.Stdout, os.Stderr, proto, addr)

	if len(args) > 0 {
		method, exists := cli.getMethod(args[0])
		if !exists {
			fmt.Println("Error: Command not found:", args[0])
			return cli.CmdHelp(args[1:]...)
		}
		ret := method.Func.CallSlice([]reflect.Value{
			reflect.ValueOf(cli),
			reflect.ValueOf(args[1:]),
		})[0].Interface()
		if ret == nil {
			return nil
		}
		return ret.(error)
	}
	return cli.CmdHelp(args...)
}

func (cli *DockerCli) CmdHelp(args ...string) error {
	if len(args) > 0 {
		method, exists := cli.getMethod(args[0])
		if !exists {
			fmt.Fprintf(cli.err, "Error: Command not found: %s\n", args[0])
		} else {
			method.Func.CallSlice([]reflect.Value{
				reflect.ValueOf(cli),
				reflect.ValueOf([]string{"--help"}),
			})[0].Interface()
			return nil
		}
	}
	help := fmt.Sprintf("Usage: docker [OPTIONS] COMMAND [arg...]\n  -H=[tcp://%s:%d]: tcp://host:port to bind/connect to or unix://path/to/socket to use\n\nA self-sufficient runtime for linux containers.\n\nCommands:\n", DEFAULTHTTPHOST, DEFAULTHTTPPORT)
	for _, command := range [][]string{
		{"attach", "Attach to a running container"},
		{"build", "Build a container from a Dockerfile"},
		{"commit", "Create a new image from a container's changes"},
		{"diff", "Inspect changes on a container's filesystem"},
		{"events", "Get real time events from the server"},
		{"export", "Stream the contents of a container as a tar archive"},
		{"history", "Show the history of an image"},
		{"images", "List images"},
		{"import", "Create a new filesystem image from the contents of a tarball"},
		{"info", "Display system-wide information"},
		{"insert", "Insert a file in an image"},
		{"inspect", "Return low-level information on a container"},
		{"kill", "Kill a running container"},
		{"login", "Register or Login to the docker registry server"},
		{"logs", "Fetch the logs of a container"},
		{"port", "Lookup the public-facing port which is NAT-ed to PRIVATE_PORT"},
		{"top", "Lookup the running processes of a container"},
		{"ps", "List containers"},
		{"pull", "Pull an image or a repository from the docker registry server"},
		{"push", "Push an image or a repository to the docker registry server"},
		{"restart", "Restart a running container"},
		{"rm", "Remove one or more containers"},
		{"rmi", "Remove one or more images"},
		{"run", "Run a command in a new container"},
		{"search", "Search for an image in the docker index"},
		{"start", "Start a stopped container"},
		{"stop", "Stop a running container"},
		{"tag", "Tag an image into a repository"},
		{"version", "Show the docker version information"},
		{"wait", "Block until a container stops, then print its exit code"},
	} {
		help += fmt.Sprintf("    %-10.10s%s\n", command[0], command[1])
	}
	fmt.Fprintf(cli.err, "%s\n", help)
	return nil
}

func (cli *DockerCli) CmdInsert(args ...string) error {
	cmd := Subcmd("insert", "IMAGE URL PATH", "Insert a file from URL in the IMAGE at PATH")
	if err := cmd.Parse(args); err != nil {
		return nil
	}
	if cmd.NArg() != 3 {
		cmd.Usage()
		return nil
	}

	v := url.Values{}
	v.Set("url", cmd.Arg(1))
	v.Set("path", cmd.Arg(2))

	if err := cli.stream("POST", "/images/"+cmd.Arg(0)+"/insert?"+v.Encode(), nil, cli.out); err != nil {
		return err
	}
	return nil
}

// mkBuildContext returns an archive of an empty context with the contents
// of `dockerfile` at the path ./Dockerfile
func mkBuildContext(dockerfile string, files [][2]string) (Archive, error) {
	buf := new(bytes.Buffer)
	tw := tar.NewWriter(buf)
	files = append(files, [2]string{"Dockerfile", dockerfile})
	for _, file := range files {
		name, content := file[0], file[1]
		hdr := &tar.Header{
			Name: name,
			Size: int64(len(content)),
		}
		if err := tw.WriteHeader(hdr); err != nil {
			return nil, err
		}
		if _, err := tw.Write([]byte(content)); err != nil {
			return nil, err
		}
	}
	if err := tw.Close(); err != nil {
		return nil, err
	}
	return buf, nil
}

func (cli *DockerCli) CmdBuild(args ...string) error {
	cmd := Subcmd("build", "[OPTIONS] PATH | URL | -", "Build a new container image from the source code at PATH")
	tag := cmd.String("t", "", "Repository name (and optionally a tag) to be applied to the resulting image in case of success")
	suppressOutput := cmd.Bool("q", false, "Suppress verbose build output")
	noCache := cmd.Bool("no-cache", false, "Do not use cache when building the image")
	if err := cmd.Parse(args); err != nil {
		return nil
	}
	if cmd.NArg() != 1 {
		cmd.Usage()
		return nil
	}

	var (
		context  Archive
		isRemote bool
		err      error
	)

	if cmd.Arg(0) == "-" {
		// As a special case, 'docker build -' will build from an empty context with the
		// contents of stdin as a Dockerfile
		dockerfile, err := ioutil.ReadAll(cli.in)
		if err != nil {
			return err
		}
		context, err = mkBuildContext(string(dockerfile), nil)
	} else if utils.IsURL(cmd.Arg(0)) || utils.IsGIT(cmd.Arg(0)) {
		isRemote = true
	} else {
		if _, err := os.Stat(cmd.Arg(0)); err != nil {
			return err
		}
		context, err = Tar(cmd.Arg(0), Uncompressed)
	}
	var body io.Reader
	// Setup an upload progress bar
	// FIXME: ProgressReader shouldn't be this annoyning to use
	if context != nil {
		sf := utils.NewStreamFormatter(false)
		body = utils.ProgressReader(ioutil.NopCloser(context), 0, cli.err, sf.FormatProgress("", "Uploading context", "%v bytes%0.0s%0.0s"), sf)
	}
	// Upload the build context
	v := &url.Values{}
	v.Set("t", *tag)

	if *suppressOutput {
		v.Set("q", "1")
	}
	if isRemote {
		v.Set("remote", cmd.Arg(0))
	}
	if *noCache {
		v.Set("nocache", "1")
	}
	req, err := http.NewRequest("POST", fmt.Sprintf("/v%g/build?%s", APIVERSION, v.Encode()), body)
	if err != nil {
		return err
	}
	if context != nil {
		req.Header.Set("Content-Type", "application/tar")
	}
	dial, err := net.Dial(cli.proto, cli.addr)
	if err != nil {
		return err
	}
	clientconn := httputil.NewClientConn(dial, nil)
	resp, err := clientconn.Do(req)
	defer clientconn.Close()
	if err != nil {
		return err
	}
	defer resp.Body.Close()
	// Check for errors
	if resp.StatusCode < 200 || resp.StatusCode >= 400 {
		body, err := ioutil.ReadAll(resp.Body)
		if err != nil {
			return err
		}
		if len(body) == 0 {
			return fmt.Errorf("Error: %s", http.StatusText(resp.StatusCode))
		}
		return fmt.Errorf("Error: %s", body)
	}

	// Output the result
	if _, err := io.Copy(cli.out, resp.Body); err != nil {
		return err
	}

	return nil
}

// 'docker login': login / register a user to registry service.
func (cli *DockerCli) CmdLogin(args ...string) error {
	var readStringOnRawTerminal = func(stdin io.Reader, stdout io.Writer, echo bool) string {
		char := make([]byte, 1)
		buffer := make([]byte, 64)
		var i = 0
		for i < len(buffer) {
			n, err := stdin.Read(char)
			if n > 0 {
				if char[0] == '\r' || char[0] == '\n' {
					stdout.Write([]byte{'\r', '\n'})
					break
				} else if char[0] == 127 || char[0] == '\b' {
					if i > 0 {
						if echo {
							stdout.Write([]byte{'\b', ' ', '\b'})
						}
						i--
					}
				} else if !unicode.IsSpace(rune(char[0])) &&
					!unicode.IsControl(rune(char[0])) {
					if echo {
						stdout.Write(char)
					}
					buffer[i] = char[0]
					i++
				}
			}
			if err != nil {
				if err != io.EOF {
					fmt.Fprintf(stdout, "Read error: %v\r\n", err)
				}
				break
			}
		}
		return string(buffer[:i])
	}
	var readAndEchoString = func(stdin io.Reader, stdout io.Writer) string {
		return readStringOnRawTerminal(stdin, stdout, true)
	}
	var readString = func(stdin io.Reader, stdout io.Writer) string {
		return readStringOnRawTerminal(stdin, stdout, false)
	}

	cmd := Subcmd("login", "[OPTIONS]", "Register or Login to the docker registry server")
	flUsername := cmd.String("u", "", "username")
	flPassword := cmd.String("p", "", "password")
	flEmail := cmd.String("e", "", "email")
	err := cmd.Parse(args)
	if err != nil {
		return nil
	}

	var oldState *term.State
	if *flUsername == "" || *flPassword == "" || *flEmail == "" {
		oldState, err = term.SetRawTerminal(cli.terminalFd)
		if err != nil {
			return err
		}
		defer term.RestoreTerminal(cli.terminalFd, oldState)
	}

	var (
		username string
		password string
		email    string
	)

	var promptDefault = func(prompt string, configDefault string) {
		if configDefault == "" {
			fmt.Fprintf(cli.out, "%s: ", prompt)
		} else {
			fmt.Fprintf(cli.out, "%s (%s): ", prompt, configDefault)
		}
	}

	authconfig, ok := cli.configFile.Configs[auth.IndexServerAddress()]
	if !ok {
		authconfig = auth.AuthConfig{}
	}

	if *flUsername == "" {
		promptDefault("Username", authconfig.Username)
		username = readAndEchoString(cli.in, cli.out)
		if username == "" {
			username = authconfig.Username
		}
	} else {
		username = *flUsername
	}
	if username != authconfig.Username {
		if *flPassword == "" {
			fmt.Fprintf(cli.out, "Password: ")
			password = readString(cli.in, cli.out)
			if password == "" {
				return fmt.Errorf("Error : Password Required")
			}
		} else {
			password = *flPassword
		}

		if *flEmail == "" {
			promptDefault("Email", authconfig.Email)
			email = readAndEchoString(cli.in, cli.out)
			if email == "" {
				email = authconfig.Email
			}
		} else {
			email = *flEmail
		}
	} else {
		password = authconfig.Password
		email = authconfig.Email
	}
	if oldState != nil {
		term.RestoreTerminal(cli.terminalFd, oldState)
	}
	authconfig.Username = username
	authconfig.Password = password
	authconfig.Email = email
	cli.configFile.Configs[auth.IndexServerAddress()] = authconfig

	body, statusCode, err := cli.call("POST", "/auth", cli.configFile.Configs[auth.IndexServerAddress()])
	if statusCode == 401 {
		delete(cli.configFile.Configs, auth.IndexServerAddress())
		auth.SaveConfig(cli.configFile)
		return err
	}
	if err != nil {
		return err
	}

	var out2 APIAuth
	err = json.Unmarshal(body, &out2)
	if err != nil {
		cli.configFile, _ = auth.LoadConfig(os.Getenv("HOME"))
		return err
	}
	auth.SaveConfig(cli.configFile)
	if out2.Status != "" {
		fmt.Fprintf(cli.out, "%s\n", out2.Status)
	}
	return nil
}

// 'docker wait': block until a container stops
func (cli *DockerCli) CmdWait(args ...string) error {
	cmd := Subcmd("wait", "CONTAINER [CONTAINER...]", "Block until a container stops, then print its exit code.")
	if err := cmd.Parse(args); err != nil {
		return nil
	}
	if cmd.NArg() < 1 {
		cmd.Usage()
		return nil
	}
	for _, name := range cmd.Args() {
		body, _, err := cli.call("POST", "/containers/"+name+"/wait", nil)
		if err != nil {
			fmt.Fprintf(cli.err, "%s", err)
		} else {
			var out APIWait
			err = json.Unmarshal(body, &out)
			if err != nil {
				return err
			}
			fmt.Fprintf(cli.out, "%d\n", out.StatusCode)
		}
	}
	return nil
}

// 'docker version': show version information
func (cli *DockerCli) CmdVersion(args ...string) error {
	cmd := Subcmd("version", "", "Show the docker version information.")
	if err := cmd.Parse(args); err != nil {
		return nil
	}

	if cmd.NArg() > 0 {
		cmd.Usage()
		return nil
	}

	body, _, err := cli.call("GET", "/version", nil)
	if err != nil {
		return err
	}

	var out APIVersion
	err = json.Unmarshal(body, &out)
	if err != nil {
		utils.Debugf("Error unmarshal: body: %s, err: %s\n", body, err)
		return err
	}
	fmt.Fprintf(cli.out, "Client version: %s\n", VERSION)
	fmt.Fprintf(cli.out, "Server version: %s\n", out.Version)
	if out.GitCommit != "" {
		fmt.Fprintf(cli.out, "Git commit: %s\n", out.GitCommit)
	}
	if out.GoVersion != "" {
		fmt.Fprintf(cli.out, "Go version: %s\n", out.GoVersion)
	}

	release := utils.GetReleaseVersion()
	if release != "" {
		fmt.Fprintf(cli.out, "Last stable version: %s", release)
		if strings.Trim(VERSION, "-dev") != release || strings.Trim(out.Version, "-dev") != release {
			fmt.Fprintf(cli.out, ", please update docker")
		}
		fmt.Fprintf(cli.out, "\n")
	}
	return nil
}

// 'docker info': display system-wide information.
func (cli *DockerCli) CmdInfo(args ...string) error {
	cmd := Subcmd("info", "", "Display system-wide information")
	if err := cmd.Parse(args); err != nil {
		return nil
	}
	if cmd.NArg() > 0 {
		cmd.Usage()
		return nil
	}

	body, _, err := cli.call("GET", "/info", nil)
	if err != nil {
		return err
	}

	var out APIInfo
	if err := json.Unmarshal(body, &out); err != nil {
		return err
	}

	fmt.Fprintf(cli.out, "Containers: %d\n", out.Containers)
	fmt.Fprintf(cli.out, "Images: %d\n", out.Images)
	if out.Debug || os.Getenv("DEBUG") != "" {
		fmt.Fprintf(cli.out, "Debug mode (server): %v\n", out.Debug)
		fmt.Fprintf(cli.out, "Debug mode (client): %v\n", os.Getenv("DEBUG") != "")
		fmt.Fprintf(cli.out, "Fds: %d\n", out.NFd)
		fmt.Fprintf(cli.out, "Goroutines: %d\n", out.NGoroutines)
		fmt.Fprintf(cli.out, "LXC Version: %s\n", out.LXCVersion)
		fmt.Fprintf(cli.out, "EventsListeners: %d\n", out.NEventsListener)
		fmt.Fprintf(cli.out, "Kernel Version: %s\n", out.KernelVersion)
	}
	if !out.MemoryLimit {
		fmt.Fprintf(cli.err, "WARNING: No memory limit support\n")
	}
	if !out.SwapLimit {
		fmt.Fprintf(cli.err, "WARNING: No swap limit support\n")
	}
	return nil
}

func (cli *DockerCli) CmdStop(args ...string) error {
	cmd := Subcmd("stop", "[OPTIONS] CONTAINER [CONTAINER...]", "Stop a running container")
	nSeconds := cmd.Int("t", 10, "Number of seconds to wait for the container to stop before killing it.")
	if err := cmd.Parse(args); err != nil {
		return nil
	}
	if cmd.NArg() < 1 {
		cmd.Usage()
		return nil
	}

	v := url.Values{}
	v.Set("t", strconv.Itoa(*nSeconds))

	for _, name := range cmd.Args() {
		_, _, err := cli.call("POST", "/containers/"+name+"/stop?"+v.Encode(), nil)
		if err != nil {
			fmt.Fprintf(cli.err, "%s\n", err)
		} else {
			fmt.Fprintf(cli.out, "%s\n", name)
		}
	}
	return nil
}

func (cli *DockerCli) CmdRestart(args ...string) error {
	cmd := Subcmd("restart", "[OPTIONS] CONTAINER [CONTAINER...]", "Restart a running container")
	nSeconds := cmd.Int("t", 10, "Number of seconds to try to stop for before killing the container. Once killed it will then be restarted. Default=10")
	if err := cmd.Parse(args); err != nil {
		return nil
	}
	if cmd.NArg() < 1 {
		cmd.Usage()
		return nil
	}

	v := url.Values{}
	v.Set("t", strconv.Itoa(*nSeconds))

	for _, name := range cmd.Args() {
		_, _, err := cli.call("POST", "/containers/"+name+"/restart?"+v.Encode(), nil)
		if err != nil {
			fmt.Fprintf(cli.err, "%s\n", err)
		} else {
			fmt.Fprintf(cli.out, "%s\n", name)
		}
	}
	return nil
}

func (cli *DockerCli) CmdStart(args ...string) error {
	cmd := Subcmd("start", "CONTAINER [CONTAINER...]", "Restart a stopped container")
	if err := cmd.Parse(args); err != nil {
		return nil
	}
	if cmd.NArg() < 1 {
		cmd.Usage()
		return nil
	}

	for _, name := range args {
		_, _, err := cli.call("POST", "/containers/"+name+"/start", nil)
		if err != nil {
			fmt.Fprintf(cli.err, "%s\n", err)
		} else {
			fmt.Fprintf(cli.out, "%s\n", name)
		}
	}
	return nil
}

func (cli *DockerCli) CmdInspect(args ...string) error {
	cmd := Subcmd("inspect", "CONTAINER|IMAGE [CONTAINER|IMAGE...]", "Return low-level information on a container/image")
	if err := cmd.Parse(args); err != nil {
		return nil
	}
	if cmd.NArg() < 1 {
		cmd.Usage()
		return nil
	}
	fmt.Fprintf(cli.out, "[")
	for i, name := range args {
		if i > 0 {
			fmt.Fprintf(cli.out, ",")
		}
		obj, _, err := cli.call("GET", "/containers/"+name+"/json", nil)
		if err != nil {
			obj, _, err = cli.call("GET", "/images/"+name+"/json", nil)
			if err != nil {
				fmt.Fprintf(cli.err, "%s\n", err)
				continue
			}
		}

		indented := new(bytes.Buffer)
		if err = json.Indent(indented, obj, "", "    "); err != nil {
			fmt.Fprintf(cli.err, "%s\n", err)
			continue
		}
		if _, err := io.Copy(cli.out, indented); err != nil {
			fmt.Fprintf(cli.err, "%s\n", err)
		}
	}
	fmt.Fprintf(cli.out, "]")
	return nil
}

func (cli *DockerCli) CmdTop(args ...string) error {
	cmd := Subcmd("top", "CONTAINER", "Lookup the running processes of a container")
	if err := cmd.Parse(args); err != nil {
		return nil
	}
	if cmd.NArg() == 0 {
		cmd.Usage()
		return nil
	}
	val := url.Values{}
	if cmd.NArg() > 1 {
		val.Set("ps_args", strings.Join(cmd.Args()[1:], " "))
	}

	body, _, err := cli.call("GET", "/containers/"+cmd.Arg(0)+"/top?"+val.Encode(), nil)
	if err != nil {
		return err
	}
	procs := APITop{}
	err = json.Unmarshal(body, &procs)
	if err != nil {
		return err
	}
	w := tabwriter.NewWriter(cli.out, 20, 1, 3, ' ', 0)
	fmt.Fprintln(w, strings.Join(procs.Titles, "\t"))
	for _, proc := range procs.Processes {
		fmt.Fprintln(w, strings.Join(proc, "\t"))
	}
	w.Flush()
	return nil
}

func (cli *DockerCli) CmdPort(args ...string) error {
	cmd := Subcmd("port", "CONTAINER PRIVATE_PORT", "Lookup the public-facing port which is NAT-ed to PRIVATE_PORT")
	if err := cmd.Parse(args); err != nil {
		return nil
	}
	if cmd.NArg() != 2 {
		cmd.Usage()
		return nil
	}

	port := cmd.Arg(1)
	proto := "Tcp"
	parts := strings.SplitN(port, "/", 2)
	if len(parts) == 2 && len(parts[1]) != 0 {
		port = parts[0]
		proto = strings.ToUpper(parts[1][:1]) + strings.ToLower(parts[1][1:])
	}
	body, _, err := cli.call("GET", "/containers/"+cmd.Arg(0)+"/json", nil)
	if err != nil {
		return err
	}
	var out Container
	err = json.Unmarshal(body, &out)
	if err != nil {
		return err
	}

	if frontend, exists := out.NetworkSettings.PortMapping[proto][port]; exists {
		fmt.Fprintf(cli.out, "%s\n", frontend)
	} else {
		return fmt.Errorf("Error: No private port '%s' allocated on %s", cmd.Arg(1), cmd.Arg(0))
	}
	return nil
}

// 'docker rmi IMAGE' removes all images with the name IMAGE
func (cli *DockerCli) CmdRmi(args ...string) error {
	cmd := Subcmd("rmi", "IMAGE [IMAGE...]", "Remove one or more images")
	if err := cmd.Parse(args); err != nil {
		return nil
	}
	if cmd.NArg() < 1 {
		cmd.Usage()
		return nil
	}

	for _, name := range cmd.Args() {
		body, _, err := cli.call("DELETE", "/images/"+name, nil)
		if err != nil {
			fmt.Fprintf(cli.err, "%s", err)
		} else {
			var outs []APIRmi
			err = json.Unmarshal(body, &outs)
			if err != nil {
				return err
			}
			for _, out := range outs {
				if out.Deleted != "" {
					fmt.Fprintf(cli.out, "Deleted: %s\n", out.Deleted)
				} else {
					fmt.Fprintf(cli.out, "Untagged: %s\n", out.Untagged)
				}
			}
		}
	}
	return nil
}

func (cli *DockerCli) CmdHistory(args ...string) error {
	cmd := Subcmd("history", "IMAGE", "Show the history of an image")
	if err := cmd.Parse(args); err != nil {
		return nil
	}
	if cmd.NArg() != 1 {
		cmd.Usage()
		return nil
	}

	body, _, err := cli.call("GET", "/images/"+cmd.Arg(0)+"/history", nil)
	if err != nil {
		return err
	}

	var outs []APIHistory
	err = json.Unmarshal(body, &outs)
	if err != nil {
		return err
	}
	w := tabwriter.NewWriter(cli.out, 20, 1, 3, ' ', 0)
	fmt.Fprintln(w, "ID\tCREATED\tCREATED BY")

	for _, out := range outs {
		if out.Tags != nil {
			out.ID = out.Tags[0]
		}
		fmt.Fprintf(w, "%s \t%s ago\t%s\n", out.ID, utils.HumanDuration(time.Now().Sub(time.Unix(out.Created, 0))), out.CreatedBy)
	}
	w.Flush()
	return nil
}

func (cli *DockerCli) CmdRm(args ...string) error {
	cmd := Subcmd("rm", "[OPTIONS] CONTAINER [CONTAINER...]", "Remove one or more containers")
	v := cmd.Bool("v", false, "Remove the volumes associated to the container")
	if err := cmd.Parse(args); err != nil {
		return nil
	}
	if cmd.NArg() < 1 {
		cmd.Usage()
		return nil
	}
	val := url.Values{}
	if *v {
		val.Set("v", "1")
	}
	for _, name := range cmd.Args() {
		_, _, err := cli.call("DELETE", "/containers/"+name+"?"+val.Encode(), nil)
		if err != nil {
			fmt.Fprintf(cli.err, "%s\n", err)
		} else {
			fmt.Fprintf(cli.out, "%s\n", name)
		}
	}
	return nil
}

// 'docker kill NAME' kills a running container
func (cli *DockerCli) CmdKill(args ...string) error {
	cmd := Subcmd("kill", "CONTAINER [CONTAINER...]", "Kill a running container")
	if err := cmd.Parse(args); err != nil {
		return nil
	}
	if cmd.NArg() < 1 {
		cmd.Usage()
		return nil
	}

	for _, name := range args {
		_, _, err := cli.call("POST", "/containers/"+name+"/kill", nil)
		if err != nil {
			fmt.Fprintf(cli.err, "%s\n", err)
		} else {
			fmt.Fprintf(cli.out, "%s\n", name)
		}
	}
	return nil
}

func (cli *DockerCli) CmdImport(args ...string) error {
	cmd := Subcmd("import", "URL|- [REPOSITORY [TAG]]", "Create a new filesystem image from the contents of a tarball(.tar, .tar.gz, .tgz, .bzip, .tar.xz, .txz).")

	if err := cmd.Parse(args); err != nil {
		return nil
	}
	if cmd.NArg() < 1 {
		cmd.Usage()
		return nil
	}
	src, repository, tag := cmd.Arg(0), cmd.Arg(1), cmd.Arg(2)
	v := url.Values{}
	v.Set("repo", repository)
	v.Set("tag", tag)
	v.Set("fromSrc", src)

	err := cli.stream("POST", "/images/create?"+v.Encode(), cli.in, cli.out)
	if err != nil {
		return err
	}
	return nil
}

func (cli *DockerCli) CmdPush(args ...string) error {
	cmd := Subcmd("push", "NAME", "Push an image or a repository to the registry")
	if err := cmd.Parse(args); err != nil {
		return nil
	}
	name := cmd.Arg(0)

	if name == "" {
		cmd.Usage()
		return nil
	}

	// If we're not using a custom registry, we know the restrictions
	// applied to repository names and can warn the user in advance.
	// Custom repositories can have different rules, and we must also
	// allow pushing by image ID.
	if len(strings.SplitN(name, "/", 2)) == 1 {
		return fmt.Errorf("Impossible to push a \"root\" repository. Please rename your repository in <user>/<repo> (ex: %s/%s)", cli.configFile.Configs[auth.IndexServerAddress()].Username, name)
	}

	v := url.Values{}
	push := func() error {
		buf, err := json.Marshal(cli.configFile.Configs[auth.IndexServerAddress()])
		if err != nil {
			return err
		}

		return cli.stream("POST", "/images/"+name+"/push?"+v.Encode(), bytes.NewBuffer(buf), cli.out)
	}

	if err := push(); err != nil {
		if err == AuthRequiredError {
			if err = cli.checkIfLogged("push"); err == nil {
				return push()
			}
		}
		return err
	}
	return nil
}

func (cli *DockerCli) CmdPull(args ...string) error {
	cmd := Subcmd("pull", "NAME", "Pull an image or a repository from the registry")
	tag := cmd.String("t", "", "Download tagged image in repository")
	if err := cmd.Parse(args); err != nil {
		return nil
	}

	if cmd.NArg() != 1 {
		cmd.Usage()
		return nil
	}

	remote, parsedTag := utils.ParseRepositoryTag(cmd.Arg(0))
	if *tag == "" {
		*tag = parsedTag
	}

	v := url.Values{}
	v.Set("fromImage", remote)
	v.Set("tag", *tag)

	if err := cli.stream("POST", "/images/create?"+v.Encode(), nil, cli.out); err != nil {
		return err
	}

	return nil
}

func (cli *DockerCli) CmdImages(args ...string) error {
	cmd := Subcmd("images", "[OPTIONS] [NAME]", "List images")
	quiet := cmd.Bool("q", false, "only show numeric IDs")
	all := cmd.Bool("a", false, "show all images")
	noTrunc := cmd.Bool("notrunc", false, "Don't truncate output")
	flViz := cmd.Bool("viz", false, "output graph in graphviz format")

	if err := cmd.Parse(args); err != nil {
		return nil
	}
	if cmd.NArg() > 1 {
		cmd.Usage()
		return nil
	}

	if *flViz {
		body, _, err := cli.call("GET", "/images/viz", false)
		if err != nil {
			return err
		}
		fmt.Fprintf(cli.out, "%s", body)
	} else {
		v := url.Values{}
		if cmd.NArg() == 1 {
			v.Set("filter", cmd.Arg(0))
		}
		if *all {
			v.Set("all", "1")
		}

		body, _, err := cli.call("GET", "/images/json?"+v.Encode(), nil)
		if err != nil {
			return err
		}

		var outs []APIImages
		err = json.Unmarshal(body, &outs)
		if err != nil {
			return err
		}

		w := tabwriter.NewWriter(cli.out, 20, 1, 3, ' ', 0)
		if !*quiet {
			fmt.Fprintln(w, "REPOSITORY\tTAG\tID\tCREATED\tSIZE")
		}

		for _, out := range outs {
			if out.Repository == "" {
				out.Repository = "<none>"
			}
			if out.Tag == "" {
				out.Tag = "<none>"
			}

			if !*quiet {
				fmt.Fprintf(w, "%s\t%s\t", out.Repository, out.Tag)
				if *noTrunc {
					fmt.Fprintf(w, "%s\t", out.ID)
				} else {
					fmt.Fprintf(w, "%s\t", utils.TruncateID(out.ID))
				}
				fmt.Fprintf(w, "%s ago\t", utils.HumanDuration(time.Now().Sub(time.Unix(out.Created, 0))))
				if out.VirtualSize > 0 {
					fmt.Fprintf(w, "%s (virtual %s)\n", utils.HumanSize(out.Size), utils.HumanSize(out.VirtualSize))
				} else {
					fmt.Fprintf(w, "%s\n", utils.HumanSize(out.Size))
				}
			} else {
				if *noTrunc {
					fmt.Fprintln(w, out.ID)
				} else {
					fmt.Fprintln(w, utils.TruncateID(out.ID))
				}
			}
		}

		if !*quiet {
			w.Flush()
		}
	}
	return nil
}

func (cli *DockerCli) CmdPs(args ...string) error {
	cmd := Subcmd("ps", "[OPTIONS]", "List containers")
	quiet := cmd.Bool("q", false, "Only display numeric IDs")
	size := cmd.Bool("s", false, "Display sizes")
	all := cmd.Bool("a", false, "Show all containers. Only running containers are shown by default.")
	noTrunc := cmd.Bool("notrunc", false, "Don't truncate output")
	nLatest := cmd.Bool("l", false, "Show only the latest created container, include non-running ones.")
	since := cmd.String("sinceId", "", "Show only containers created since Id, include non-running ones.")
	before := cmd.String("beforeId", "", "Show only container created before Id, include non-running ones.")
	last := cmd.Int("n", -1, "Show n last created containers, include non-running ones.")

	if err := cmd.Parse(args); err != nil {
		return nil
	}
	v := url.Values{}
	if *last == -1 && *nLatest {
		*last = 1
	}
	if *all {
		v.Set("all", "1")
	}
	if *last != -1 {
		v.Set("limit", strconv.Itoa(*last))
	}
	if *since != "" {
		v.Set("since", *since)
	}
	if *before != "" {
		v.Set("before", *before)
	}
	if *size {
		v.Set("size", "1")
	}

	body, _, err := cli.call("GET", "/containers/json?"+v.Encode(), nil)
	if err != nil {
		return err
	}

	var outs []APIContainers
	err = json.Unmarshal(body, &outs)
	if err != nil {
		return err
	}
	w := tabwriter.NewWriter(cli.out, 20, 1, 3, ' ', 0)
	if !*quiet {
		fmt.Fprint(w, "ID\tIMAGE\tCOMMAND\tCREATED\tSTATUS\tPORTS")
		if *size {
			fmt.Fprintln(w, "\tSIZE")
		} else {
			fmt.Fprint(w, "\n")
		}
	}

	for _, out := range outs {
		if !*quiet {
			if *noTrunc {
				fmt.Fprintf(w, "%s\t%s\t%s\t%s ago\t%s\t%s\t", out.ID, out.Image, out.Command, utils.HumanDuration(time.Now().Sub(time.Unix(out.Created, 0))), out.Status, out.Ports)
			} else {
				fmt.Fprintf(w, "%s\t%s\t%s\t%s ago\t%s\t%s\t", utils.TruncateID(out.ID), out.Image, utils.Trunc(out.Command, 20), utils.HumanDuration(time.Now().Sub(time.Unix(out.Created, 0))), out.Status, out.Ports)
			}
			if *size {
				if out.SizeRootFs > 0 {
					fmt.Fprintf(w, "%s (virtual %s)\n", utils.HumanSize(out.SizeRw), utils.HumanSize(out.SizeRootFs))
				} else {
					fmt.Fprintf(w, "%s\n", utils.HumanSize(out.SizeRw))
				}
			} else {
				fmt.Fprint(w, "\n")
			}
		} else {
			if *noTrunc {
				fmt.Fprintln(w, out.ID)
			} else {
				fmt.Fprintln(w, utils.TruncateID(out.ID))
			}
		}
	}

	if !*quiet {
		w.Flush()
	}
	return nil
}

func (cli *DockerCli) CmdCommit(args ...string) error {
	cmd := Subcmd("commit", "[OPTIONS] CONTAINER [REPOSITORY [TAG]]", "Create a new image from a container's changes")
	flComment := cmd.String("m", "", "Commit message")
	flAuthor := cmd.String("author", "", "Author (eg. \"John Hannibal Smith <hannibal@a-team.com>\"")
	flConfig := cmd.String("run", "", "Config automatically applied when the image is run. "+`(ex: {"Cmd": ["cat", "/world"], "PortSpecs": ["22"]}')`)
	if err := cmd.Parse(args); err != nil {
		return nil
	}
	name, repository, tag := cmd.Arg(0), cmd.Arg(1), cmd.Arg(2)
	if name == "" {
		cmd.Usage()
		return nil
	}

	v := url.Values{}
	v.Set("container", name)
	v.Set("repo", repository)
	v.Set("tag", tag)
	v.Set("comment", *flComment)
	v.Set("author", *flAuthor)
	var config *Config
	if *flConfig != "" {
		config = &Config{}
		if err := json.Unmarshal([]byte(*flConfig), config); err != nil {
			return err
		}
	}
	body, _, err := cli.call("POST", "/commit?"+v.Encode(), config)
	if err != nil {
		return err
	}

	apiID := &APIID{}
	err = json.Unmarshal(body, apiID)
	if err != nil {
		return err
	}

	fmt.Fprintf(cli.out, "%s\n", apiID.ID)
	return nil
}

func (cli *DockerCli) CmdEvents(args ...string) error {
	cmd := Subcmd("events", "[OPTIONS]", "Get real time events from the server")
	since := cmd.String("since", "", "Show events previously created (used for polling).")
	if err := cmd.Parse(args); err != nil {
		return nil
	}

	if cmd.NArg() != 0 {
		cmd.Usage()
		return nil
	}

	v := url.Values{}
	if *since != "" {
		v.Set("since", *since)
	}

	if err := cli.stream("GET", "/events?"+v.Encode(), nil, cli.out); err != nil {
		return err
	}
	return nil
}

func (cli *DockerCli) CmdExport(args ...string) error {
	cmd := Subcmd("export", "CONTAINER", "Export the contents of a filesystem as a tar archive")
	if err := cmd.Parse(args); err != nil {
		return nil
	}

	if cmd.NArg() != 1 {
		cmd.Usage()
		return nil
	}

	if err := cli.stream("GET", "/containers/"+cmd.Arg(0)+"/export", nil, cli.out); err != nil {
		return err
	}
	return nil
}

func (cli *DockerCli) CmdDiff(args ...string) error {
	cmd := Subcmd("diff", "CONTAINER", "Inspect changes on a container's filesystem")
	if err := cmd.Parse(args); err != nil {
		return nil
	}
	if cmd.NArg() != 1 {
		cmd.Usage()
		return nil
	}

	body, _, err := cli.call("GET", "/containers/"+cmd.Arg(0)+"/changes", nil)
	if err != nil {
		return err
	}

	changes := []Change{}
	err = json.Unmarshal(body, &changes)
	if err != nil {
		return err
	}
	for _, change := range changes {
		fmt.Fprintf(cli.out, "%s\n", change.String())
	}
	return nil
}

func (cli *DockerCli) CmdLogs(args ...string) error {
	cmd := Subcmd("logs", "CONTAINER", "Fetch the logs of a container")
	if err := cmd.Parse(args); err != nil {
		return nil
	}
	if cmd.NArg() != 1 {
		cmd.Usage()
		return nil
	}

	if err := cli.hijack("POST", "/containers/"+cmd.Arg(0)+"/attach?logs=1&stdout=1&stderr=1", false, nil, cli.out); err != nil {
		return err
	}
	return nil
}

func (cli *DockerCli) CmdAttach(args ...string) error {
	cmd := Subcmd("attach", "CONTAINER", "Attach to a running container")
	if err := cmd.Parse(args); err != nil {
		return nil
	}
	if cmd.NArg() != 1 {
		cmd.Usage()
		return nil
	}

	body, _, err := cli.call("GET", "/containers/"+cmd.Arg(0)+"/json", nil)
	if err != nil {
		return err
	}

	container := &Container{}
	err = json.Unmarshal(body, container)
	if err != nil {
		return err
	}

	if !container.State.Running {
		return fmt.Errorf("Impossible to attach to a stopped container, start it first")
	}

	if container.Config.Tty {
		if err := cli.monitorTtySize(cmd.Arg(0)); err != nil {
			return err
		}
	}

	v := url.Values{}
	v.Set("stream", "1")
	v.Set("stdin", "1")
	v.Set("stdout", "1")
	v.Set("stderr", "1")

	if err := cli.hijack("POST", "/containers/"+cmd.Arg(0)+"/attach?"+v.Encode(), container.Config.Tty, cli.in, cli.out); err != nil {
		return err
	}
	return nil
}

func (cli *DockerCli) CmdSearch(args ...string) error {
	cmd := Subcmd("search", "NAME", "Search the docker index for images")
	noTrunc := cmd.Bool("notrunc", false, "Don't truncate output")
	if err := cmd.Parse(args); err != nil {
		return nil
	}
	if cmd.NArg() != 1 {
		cmd.Usage()
		return nil
	}

	v := url.Values{}
	v.Set("term", cmd.Arg(0))
	body, _, err := cli.call("GET", "/images/search?"+v.Encode(), nil)
	if err != nil {
		return err
	}

	outs := []APISearch{}
	err = json.Unmarshal(body, &outs)
	if err != nil {
		return err
	}
	fmt.Fprintf(cli.out, "Found %d results matching your query (\"%s\")\n", len(outs), cmd.Arg(0))
	w := tabwriter.NewWriter(cli.out, 33, 1, 3, ' ', 0)
	fmt.Fprintf(w, "NAME\tDESCRIPTION\n")
	_, width := cli.getTtySize()
	if width == 0 {
		width = 45
	} else {
		width = width - 33 //remote the first column
	}
	for _, out := range outs {
		desc := strings.Replace(out.Description, "\n", " ", -1)
		desc = strings.Replace(desc, "\r", " ", -1)
		if !*noTrunc && len(desc) > width {
			desc = utils.Trunc(desc, width-3) + "..."
		}
		fmt.Fprintf(w, "%s\t%s\n", out.Name, desc)
	}
	w.Flush()
	return nil
}

// Ports type - Used to parse multiple -p flags
type ports []int

// ListOpts type
type ListOpts []string

func (opts *ListOpts) String() string {
	return fmt.Sprint(*opts)
}

func (opts *ListOpts) Set(value string) error {
	*opts = append(*opts, value)
	return nil
}

// AttachOpts stores arguments to 'docker run -a', eg. which streams to attach to
type AttachOpts map[string]bool

func NewAttachOpts() AttachOpts {
	return make(AttachOpts)
}

func (opts AttachOpts) String() string {
	// Cast to underlying map type to avoid infinite recursion
	return fmt.Sprintf("%v", map[string]bool(opts))
}

func (opts AttachOpts) Set(val string) error {
	if val != "stdin" && val != "stdout" && val != "stderr" {
		return fmt.Errorf("Unsupported stream name: %s", val)
	}
	opts[val] = true
	return nil
}

func (opts AttachOpts) Get(val string) bool {
	if res, exists := opts[val]; exists {
		return res
	}
	return false
}

// PathOpts stores a unique set of absolute paths
type PathOpts map[string]struct{}

func NewPathOpts() PathOpts {
	return make(PathOpts)
}

func (opts PathOpts) String() string {
	return fmt.Sprintf("%v", map[string]struct{}(opts))
}

func (opts PathOpts) Set(val string) error {
	var containerPath string

	splited := strings.SplitN(val, ":", 2)
	if len(splited) == 1 {
		containerPath = splited[0]
		val = filepath.Clean(splited[0])
	} else {
		containerPath = splited[1]
		val = fmt.Sprintf("%s:%s", splited[0], filepath.Clean(splited[1]))
	}

	if !filepath.IsAbs(containerPath) {
		utils.Debugf("%s is not an absolute path", containerPath)
		return fmt.Errorf("%s is not an absolute path", containerPath)
	}
	opts[val] = struct{}{}
	return nil
}

func (cli *DockerCli) CmdTag(args ...string) error {
	cmd := Subcmd("tag", "[OPTIONS] IMAGE REPOSITORY [TAG]", "Tag an image into a repository")
	force := cmd.Bool("f", false, "Force")
	if err := cmd.Parse(args); err != nil {
		return nil
	}
	if cmd.NArg() != 2 && cmd.NArg() != 3 {
		cmd.Usage()
		return nil
	}

	v := url.Values{}
	v.Set("repo", cmd.Arg(1))
	if cmd.NArg() == 3 {
		v.Set("tag", cmd.Arg(2))
	}

	if *force {
		v.Set("force", "1")
	}

	if _, _, err := cli.call("POST", "/images/"+cmd.Arg(0)+"/tag?"+v.Encode(), nil); err != nil {
		return err
	}
	return nil
}

func (cli *DockerCli) CmdRun(args ...string) error {
	config, hostConfig, cmd, err := ParseRun(args, nil)
	if err != nil {
		return err
	}
	if config.Image == "" {
		cmd.Usage()
		return nil
	}

	var containerIDFile *os.File
	if len(hostConfig.ContainerIDFile) > 0 {
		if _, err := ioutil.ReadFile(hostConfig.ContainerIDFile); err == nil {
			return fmt.Errorf("cid file found, make sure the other container isn't running or delete %s", hostConfig.ContainerIDFile)
		}
		containerIDFile, err = os.Create(hostConfig.ContainerIDFile)
		if err != nil {
			return fmt.Errorf("failed to create the container ID file: %s", err)
		}
		defer containerIDFile.Close()
	}

	//create the container
	body, statusCode, err := cli.call("POST", "/containers/create", config)
	//if image not found try to pull it
	if statusCode == 404 {
		v := url.Values{}
		repos, tag := utils.ParseRepositoryTag(config.Image)
		v.Set("fromImage", repos)
		v.Set("tag", tag)
		err = cli.stream("POST", "/images/create?"+v.Encode(), nil, cli.err)
		if err != nil {
			return err
		}
		body, _, err = cli.call("POST", "/containers/create", config)
		if err != nil {
			return err
		}
	}
	if err != nil {
		return err
	}

	runResult := &APIRun{}
	err = json.Unmarshal(body, runResult)
	if err != nil {
		return err
	}

	for _, warning := range runResult.Warnings {
		fmt.Fprintf(cli.err, "WARNING: %s\n", warning)
	}
	if len(hostConfig.ContainerIDFile) > 0 {
		if _, err = containerIDFile.WriteString(runResult.ID); err != nil {
			return fmt.Errorf("failed to write the container ID to the file: %s", err)
		}
	}

	//start the container
	if _, _, err = cli.call("POST", "/containers/"+runResult.ID+"/start", hostConfig); err != nil {
		return err
	}

	var wait chan struct{}

	if !config.AttachStdout && !config.AttachStderr {
		// Make this asynchrone in order to let the client write to stdin before having to read the ID
		wait = make(chan struct{})
		go func() {
			defer close(wait)
			fmt.Fprintf(cli.out, "%s\n", runResult.ID)
		}()
	}

	if config.AttachStdin || config.AttachStdout || config.AttachStderr {
		if config.Tty {
			if err := cli.monitorTtySize(runResult.ID); err != nil {
				utils.Debugf("Error monitoring TTY size: %s\n", err)
			}
		}

		v := url.Values{}
		v.Set("logs", "1")
		v.Set("stream", "1")

		if config.AttachStdin {
			v.Set("stdin", "1")
		}
		if config.AttachStdout {
			v.Set("stdout", "1")
		}
		if config.AttachStderr {
			v.Set("stderr", "1")
		}

		if err := cli.hijack("POST", "/containers/"+runResult.ID+"/attach?"+v.Encode(), config.Tty, cli.in, cli.out); err != nil {
			utils.Debugf("Error hijack: %s", err)
			return err
		}
	}

	if !config.AttachStdout && !config.AttachStderr {
		<-wait
	}
	return nil
}

func (cli *DockerCli) checkIfLogged(action string) error {
	// If condition AND the login failed
	if cli.configFile.Configs[auth.IndexServerAddress()].Username == "" {
		if err := cli.CmdLogin(""); err != nil {
			return err
		}
		if cli.configFile.Configs[auth.IndexServerAddress()].Username == "" {
			return fmt.Errorf("Please login prior to %s. ('docker login')", action)
		}
	}
	return nil
}

func (cli *DockerCli) call(method, path string, data interface{}) ([]byte, int, error) {
	var params io.Reader
	if data != nil {
		buf, err := json.Marshal(data)
		if err != nil {
			return nil, -1, err
		}
		params = bytes.NewBuffer(buf)
	}

	req, err := http.NewRequest(method, fmt.Sprintf("/v%g%s", APIVERSION, path), params)
	if err != nil {
		return nil, -1, err
	}
	req.Header.Set("User-Agent", "Docker-Client/"+VERSION)
	if data != nil {
		req.Header.Set("Content-Type", "application/json")
	} else if method == "POST" {
		req.Header.Set("Content-Type", "plain/text")
	}
	dial, err := net.Dial(cli.proto, cli.addr)
	if err != nil {
		return nil, -1, err
	}
	clientconn := httputil.NewClientConn(dial, nil)
	resp, err := clientconn.Do(req)
	defer clientconn.Close()
	if err != nil {
		if strings.Contains(err.Error(), "connection refused") {
			return nil, -1, fmt.Errorf("Can't connect to docker daemon. Is 'docker -d' running on this host?")
		}
		return nil, -1, err
	}
	defer resp.Body.Close()
	body, err := ioutil.ReadAll(resp.Body)
	if err != nil {
		return nil, -1, err
	}
	if resp.StatusCode < 200 || resp.StatusCode >= 400 {
		if len(body) == 0 {
			return nil, resp.StatusCode, fmt.Errorf("Error: %s", http.StatusText(resp.StatusCode))
		}
		return nil, resp.StatusCode, fmt.Errorf("Error: %s", body)
	}
	return body, resp.StatusCode, nil
}

func (cli *DockerCli) stream(method, path string, in io.Reader, out io.Writer) error {
	if (method == "POST" || method == "PUT") && in == nil {
		in = bytes.NewReader([]byte{})
	}
	req, err := http.NewRequest(method, fmt.Sprintf("/v%g%s", APIVERSION, path), in)
	if err != nil {
		return err
	}
	req.Header.Set("User-Agent", "Docker-Client/"+VERSION)
	if method == "POST" {
		req.Header.Set("Content-Type", "plain/text")
	}
	dial, err := net.Dial(cli.proto, cli.addr)
	if err != nil {
		return err
	}
	clientconn := httputil.NewClientConn(dial, nil)
	resp, err := clientconn.Do(req)
	defer clientconn.Close()
	if err != nil {
		if strings.Contains(err.Error(), "connection refused") {
			return fmt.Errorf("Can't connect to docker daemon. Is 'docker -d' running on this host?")
		}
		return err
	}
	defer resp.Body.Close()

	if resp.StatusCode < 200 || resp.StatusCode >= 400 {
		body, err := ioutil.ReadAll(resp.Body)
		if err != nil {
			return err
		}
		if len(body) == 0 {
			return fmt.Errorf("Error :%s", http.StatusText(resp.StatusCode))
		}
		return fmt.Errorf("Error: %s", body)
	}

	if resp.Header.Get("Content-Type") == "application/json" {
<<<<<<< HEAD
		return utils.DisplayJSONMessagesStream(resp.Body, out)
=======
		dec := json.NewDecoder(resp.Body)
		for {
			var jm utils.JSONMessage
			if err := dec.Decode(&jm); err == io.EOF {
				break
			} else if err != nil {
				return err
			}
			if jm.Error != nil && jm.Error.Code == 401 {
				return AuthRequiredError
			}
			jm.Display(out)
		}
>>>>>>> bdc0e8f8
	} else {
		if _, err := io.Copy(out, resp.Body); err != nil {
			return err
		}
	}
	return nil
}

func (cli *DockerCli) hijack(method, path string, setRawTerminal bool, in io.ReadCloser, out io.Writer) error {

	req, err := http.NewRequest(method, fmt.Sprintf("/v%g%s", APIVERSION, path), nil)
	if err != nil {
		return err
	}
	req.Header.Set("User-Agent", "Docker-Client/"+VERSION)
	req.Header.Set("Content-Type", "plain/text")

	dial, err := net.Dial(cli.proto, cli.addr)
	if err != nil {
		return err
	}
	clientconn := httputil.NewClientConn(dial, nil)
	defer clientconn.Close()

	// Server hijacks the connection, error 'connection closed' expected
	clientconn.Do(req)

	rwc, br := clientconn.Hijack()
	defer rwc.Close()

	receiveStdout := utils.Go(func() error {
		_, err := io.Copy(out, br)
		utils.Debugf("[hijack] End of stdout")
		return err
	})

	if in != nil && setRawTerminal && cli.isTerminal && os.Getenv("NORAW") == "" {
		oldState, err := term.SetRawTerminal(cli.terminalFd)
		if err != nil {
			return err
		}
		defer term.RestoreTerminal(cli.terminalFd, oldState)
	}

	sendStdin := utils.Go(func() error {
		if in != nil {
			io.Copy(rwc, in)
			utils.Debugf("[hijack] End of stdin")
		}
		if tcpc, ok := rwc.(*net.TCPConn); ok {
			if err := tcpc.CloseWrite(); err != nil {
				utils.Debugf("Couldn't send EOF: %s\n", err)
			}
		} else if unixc, ok := rwc.(*net.UnixConn); ok {
			if err := unixc.CloseWrite(); err != nil {
				utils.Debugf("Couldn't send EOF: %s\n", err)
			}
		}
		// Discard errors due to pipe interruption
		return nil
	})

	if err := <-receiveStdout; err != nil {
		utils.Debugf("Error receiveStdout: %s", err)
		return err
	}

	if !cli.isTerminal {
		if err := <-sendStdin; err != nil {
			utils.Debugf("Error sendStdin: %s", err)
			return err
		}
	}
	return nil

}

func (cli *DockerCli) getTtySize() (int, int) {
	if !cli.isTerminal {
		return 0, 0
	}
	ws, err := term.GetWinsize(cli.terminalFd)
	if err != nil {
		utils.Debugf("Error getting size: %s", err)
		if ws == nil {
			return 0, 0
		}
	}
	return int(ws.Height), int(ws.Width)
}

func (cli *DockerCli) resizeTty(id string) {
	height, width := cli.getTtySize()
	if height == 0 && width == 0 {
		return
	}
	v := url.Values{}
	v.Set("h", strconv.Itoa(height))
	v.Set("w", strconv.Itoa(width))
	if _, _, err := cli.call("POST", "/containers/"+id+"/resize?"+v.Encode(), nil); err != nil {
		utils.Debugf("Error resize: %s", err)
	}
}

func (cli *DockerCli) monitorTtySize(id string) error {
	if !cli.isTerminal {
		return fmt.Errorf("Impossible to monitor size on non-tty")
	}
	cli.resizeTty(id)

	sigchan := make(chan os.Signal, 1)
	signal.Notify(sigchan, syscall.SIGWINCH)
	go func() {
		for {
			<-sigchan
			cli.resizeTty(id)
		}
	}()
	return nil
}

func Subcmd(name, signature, description string) *flag.FlagSet {
	flags := flag.NewFlagSet(name, flag.ContinueOnError)
	flags.Usage = func() {
		// FIXME: use custom stdout or return error
		fmt.Fprintf(os.Stdout, "\nUsage: docker %s %s\n\n%s\n\n", name, signature, description)
		flags.PrintDefaults()
	}
	return flags
}

func NewDockerCli(in io.ReadCloser, out, err io.Writer, proto, addr string) *DockerCli {
	var (
		isTerminal = false
		terminalFd uintptr
	)

	if in != nil {
		if file, ok := in.(*os.File); ok {
			terminalFd = file.Fd()
			isTerminal = term.IsTerminal(terminalFd)
		}
	}

	if err == nil {
		err = out
	}

	configFile, _ := auth.LoadConfig(os.Getenv("HOME"))
	return &DockerCli{
		proto:      proto,
		addr:       addr,
		configFile: configFile,
		in:         in,
		out:        out,
		err:        err,
		isTerminal: isTerminal,
		terminalFd: terminalFd,
	}
}

type DockerCli struct {
	proto      string
	addr       string
	configFile *auth.ConfigFile
	in         io.ReadCloser
	out        io.Writer
	err        io.Writer
	isTerminal bool
	terminalFd uintptr
}<|MERGE_RESOLUTION|>--- conflicted
+++ resolved
@@ -30,8 +30,7 @@
 const VERSION = "0.5.0-dev"
 
 var (
-	GITCOMMIT         string
-	AuthRequiredError = fmt.Errorf("Authentication is required.")
+	GITCOMMIT string
 )
 
 func (cli *DockerCli) getMethod(name string) (reflect.Method, bool) {
@@ -846,7 +845,7 @@
 	}
 
 	if err := push(); err != nil {
-		if err == AuthRequiredError {
+		if err == fmt.Errorf("Authentication is required.") {
 			if err = cli.checkIfLogged("push"); err == nil {
 				return push()
 			}
@@ -1569,23 +1568,7 @@
 	}
 
 	if resp.Header.Get("Content-Type") == "application/json" {
-<<<<<<< HEAD
 		return utils.DisplayJSONMessagesStream(resp.Body, out)
-=======
-		dec := json.NewDecoder(resp.Body)
-		for {
-			var jm utils.JSONMessage
-			if err := dec.Decode(&jm); err == io.EOF {
-				break
-			} else if err != nil {
-				return err
-			}
-			if jm.Error != nil && jm.Error.Code == 401 {
-				return AuthRequiredError
-			}
-			jm.Display(out)
-		}
->>>>>>> bdc0e8f8
 	} else {
 		if _, err := io.Copy(out, resp.Body); err != nil {
 			return err
